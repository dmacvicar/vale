# Vale: Your style, our editor [![Build Status](https://img.shields.io/travis/errata-ai/vale/master.svg?style=flat-square&amp;logo=travis)](https://travis-ci.org/errata-ai/vale) [![Go Report Card](https://goreportcard.com/badge/github.com/gojp/goreportcard?style=flat-square)](https://goreportcard.com/report/github.com/errata-ai/vale) ![GitHub All Releases](https://img.shields.io/github/downloads/errata-ai/vale/total?logo=GitHub&style=flat-square) ![Docker Pulls](https://img.shields.io/docker/pulls/jdkato/vale?color=lgreen&logo=docker&logoColor=white&style=flat-square)

<<<<<<< HEAD
See the [documentation for more information](https://errata-ai.github.io/vale/).
=======
> **:boom: Tired of the command line?** Vale now has a [cross-platform desktop application](https://errata.ai/vale-server/) that introduces a number of new features, including add-ons for **Google Docs** and **Google Chrome**.
>
> See [Why Vale Server?](https://errata-ai.github.io/vale-server/docs/about) for more information.

![vale-demo](https://user-images.githubusercontent.com/8785025/39656657-59e62c26-4fb6-11e8-9f48-ba230400ed55.png)

Vale is a natural language linter that supports plain text, markup (Markdown, reStructuredText, AsciiDoc, and HTML), and source code comments. Vale doesn't attempt to offer a one-size-fits-all collection of rules&mdash;instead, it strives to make customization as easy as possible.

Check out [project website](https://errata-ai.github.io/vale) or [our blog post](https://medium.com/@errata.ai/introducing-vale-an-nlp-powered-linter-for-prose-63c4de31be00) to learn more!

* [Installation](#installation)
* [Usage](#usage)
* [Styles](#styles)

## Installation

The recommended way to install Vale is through [GoDownloader](https://install.goreleaser.com/projects/):

```console
# Vale will be installed into `/bin/vale`.
$ curl -sfL https://install.goreleaser.com/github.com/ValeLint/vale.sh | sh -s vX.Y.Z
```

where `vX.Y.Z` is your version of choice from the [releases page](https://github.com/errata-ai/vale/releases).

## Usage

### Using the CLI

Run Vale on a single file:

```shell
$ vale README.md
```

Run Vale on files matching a particular glob:

```shell
# Only lint Markdown and reStructuredText
$ vale --glob='*.{md,rst}' directory
```

Or exclude files matching a particular glob:

```shell
# Ignore all `.txt` files
$ vale --glob='!*.txt' directory
```

Pipe input to Vale:

```shell
$ echo 'this is some very interesting text' | vale
```

Run Vale on text with an assigned syntax:

```shell
$ vale --ext=.md 'this is some `very` interesting text'
```

See `vale --help` and [Usage](https://errata-ai.github.io/vale/usage/) for more information.

### Third-party integrations

If you'd like to use Vale with another application (such as a text editor), be sure to check out Vale's native desktop application [Vale Server](https://errata.ai/vale-server/). The available integrations currently include **Visual Studio Code**, **Sublime Text 3**, **Atom**, **Google Docs**, and **Google Chrome**.

## Styles

### Using pre-made styles

Vale ships with its own built-in style, [`Vale`](https://errata-ai.github.io/vale/styles/#default-style), that implements spell check and other basic rules. There is also a library of officially-maintained styles available for download at [errata-ai/styles](https://github.com/errata-ai/styles).

To use one of these styles, you'll need to create a [config file](https://errata-ai.github.io/vale/config/) along the lines of the following:

```ini
# This goes in a file named either `.vale.ini` or `_vale.ini`.

StylesPath = path/to/some/directory
MinAlertLevel = warning # suggestion, warning or error

# Only Markdown and .txt files; change to whatever you're using.
[*.{md,txt}]
# List of styles to load.
#
# `Vale` is built-in; other styles need to be unzipped onto your StylesPath (defined above).
BasedOnStyles = Vale, proselint
# Style.Rule = {YES, NO, suggestion, warning, error} to
# enable/disable a rule or change its level.
write-good.E-Prime = NO
```

See [Getting Started](https://errata-ai.github.io/vale/) for more information.

### Creating your own style

While the built-in styles are useful, Vale is really designed to [meet custom needs](https://errata-ai.github.io/vale/styles/). This is done by using Vale's extension points (called "checks") that can be customized to perform many different kinds of tasks, including [calculating readability](https://github.com/errata-ai/vale/blob/master/styles/demo/Reading.yml), [measuring sentence length](https://github.com/errata-ai/vale/blob/master/styles/demo/SentenceLength.yml), and [enforcing a particular heading style](https://github.com/errata-ai/vale-boilerplate/blob/master/src/18F/Headings.yml).

See the [Microsoft](https://github.com/errata-ai/vale-boilerplate) project for a complete example of a Vale-compatible style guide.
>>>>>>> e81dd63d
<|MERGE_RESOLUTION|>--- conflicted
+++ resolved
@@ -1,105 +1,5 @@
-# Vale: Your style, our editor [![Build Status](https://img.shields.io/travis/errata-ai/vale/master.svg?style=flat-square&amp;logo=travis)](https://travis-ci.org/errata-ai/vale) [![Go Report Card](https://goreportcard.com/badge/github.com/gojp/goreportcard?style=flat-square)](https://goreportcard.com/report/github.com/errata-ai/vale) ![GitHub All Releases](https://img.shields.io/github/downloads/errata-ai/vale/total?logo=GitHub&style=flat-square) ![Docker Pulls](https://img.shields.io/docker/pulls/jdkato/vale?color=lgreen&logo=docker&logoColor=white&style=flat-square)
+# Vale: Your style, our editor
 
-<<<<<<< HEAD
-See the [documentation for more information](https://errata-ai.github.io/vale/).
-=======
-> **:boom: Tired of the command line?** Vale now has a [cross-platform desktop application](https://errata.ai/vale-server/) that introduces a number of new features, including add-ons for **Google Docs** and **Google Chrome**.
->
-> See [Why Vale Server?](https://errata-ai.github.io/vale-server/docs/about) for more information.
+[![Build Status](https://img.shields.io/travis/errata-ai/vale/master.svg?style=flat-square&amp;logo=travis)](https://travis-ci.org/errata-ai/vale) [![Go Report Card](https://goreportcard.com/badge/github.com/gojp/goreportcard?style=flat-square)](https://goreportcard.com/report/github.com/errata-ai/vale) ![GitHub All Releases](https://img.shields.io/github/downloads/errata-ai/vale/total?logo=GitHub&style=flat-square) ![Docker Pulls](https://img.shields.io/docker/pulls/jdkato/vale?color=lgreen&logo=docker&logoColor=white&style=flat-square)
 
-![vale-demo](https://user-images.githubusercontent.com/8785025/39656657-59e62c26-4fb6-11e8-9f48-ba230400ed55.png)
-
-Vale is a natural language linter that supports plain text, markup (Markdown, reStructuredText, AsciiDoc, and HTML), and source code comments. Vale doesn't attempt to offer a one-size-fits-all collection of rules&mdash;instead, it strives to make customization as easy as possible.
-
-Check out [project website](https://errata-ai.github.io/vale) or [our blog post](https://medium.com/@errata.ai/introducing-vale-an-nlp-powered-linter-for-prose-63c4de31be00) to learn more!
-
-* [Installation](#installation)
-* [Usage](#usage)
-* [Styles](#styles)
-
-## Installation
-
-The recommended way to install Vale is through [GoDownloader](https://install.goreleaser.com/projects/):
-
-```console
-# Vale will be installed into `/bin/vale`.
-$ curl -sfL https://install.goreleaser.com/github.com/ValeLint/vale.sh | sh -s vX.Y.Z
-```
-
-where `vX.Y.Z` is your version of choice from the [releases page](https://github.com/errata-ai/vale/releases).
-
-## Usage
-
-### Using the CLI
-
-Run Vale on a single file:
-
-```shell
-$ vale README.md
-```
-
-Run Vale on files matching a particular glob:
-
-```shell
-# Only lint Markdown and reStructuredText
-$ vale --glob='*.{md,rst}' directory
-```
-
-Or exclude files matching a particular glob:
-
-```shell
-# Ignore all `.txt` files
-$ vale --glob='!*.txt' directory
-```
-
-Pipe input to Vale:
-
-```shell
-$ echo 'this is some very interesting text' | vale
-```
-
-Run Vale on text with an assigned syntax:
-
-```shell
-$ vale --ext=.md 'this is some `very` interesting text'
-```
-
-See `vale --help` and [Usage](https://errata-ai.github.io/vale/usage/) for more information.
-
-### Third-party integrations
-
-If you'd like to use Vale with another application (such as a text editor), be sure to check out Vale's native desktop application [Vale Server](https://errata.ai/vale-server/). The available integrations currently include **Visual Studio Code**, **Sublime Text 3**, **Atom**, **Google Docs**, and **Google Chrome**.
-
-## Styles
-
-### Using pre-made styles
-
-Vale ships with its own built-in style, [`Vale`](https://errata-ai.github.io/vale/styles/#default-style), that implements spell check and other basic rules. There is also a library of officially-maintained styles available for download at [errata-ai/styles](https://github.com/errata-ai/styles).
-
-To use one of these styles, you'll need to create a [config file](https://errata-ai.github.io/vale/config/) along the lines of the following:
-
-```ini
-# This goes in a file named either `.vale.ini` or `_vale.ini`.
-
-StylesPath = path/to/some/directory
-MinAlertLevel = warning # suggestion, warning or error
-
-# Only Markdown and .txt files; change to whatever you're using.
-[*.{md,txt}]
-# List of styles to load.
-#
-# `Vale` is built-in; other styles need to be unzipped onto your StylesPath (defined above).
-BasedOnStyles = Vale, proselint
-# Style.Rule = {YES, NO, suggestion, warning, error} to
-# enable/disable a rule or change its level.
-write-good.E-Prime = NO
-```
-
-See [Getting Started](https://errata-ai.github.io/vale/) for more information.
-
-### Creating your own style
-
-While the built-in styles are useful, Vale is really designed to [meet custom needs](https://errata-ai.github.io/vale/styles/). This is done by using Vale's extension points (called "checks") that can be customized to perform many different kinds of tasks, including [calculating readability](https://github.com/errata-ai/vale/blob/master/styles/demo/Reading.yml), [measuring sentence length](https://github.com/errata-ai/vale/blob/master/styles/demo/SentenceLength.yml), and [enforcing a particular heading style](https://github.com/errata-ai/vale-boilerplate/blob/master/src/18F/Headings.yml).
-
-See the [Microsoft](https://github.com/errata-ai/vale-boilerplate) project for a complete example of a Vale-compatible style guide.
->>>>>>> e81dd63d
+See the [documentation for more information](https://errata-ai.github.io/vale/).